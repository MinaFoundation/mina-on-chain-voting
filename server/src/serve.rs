use std::{collections::HashMap, sync::Arc};

use anyhow::Result;
use axum::{
  Json, Router, debug_handler,
  extract::{Path, Query, State},
  response::IntoResponse,
  routing::get,
  serve as axum_serve,
};
use clap::Parser;
use tokio::net::TcpListener;
use tower_http::cors::CorsLayer;

use crate::{Ocv, OcvConfig, Wrapper, shutdown_signal};

#[derive(Clone, Parser)]
pub struct ServeArgs {
  /// API Host.
  #[clap(long, env, default_value = "0.0.0.0")]
  pub host: String,
  /// API Port.
  #[clap(long, env, default_value = "8080")]
  pub port: u16,
  /// OCV Args.
  #[command(flatten)]
  pub config: OcvConfig,
}

impl ServeArgs {
  pub async fn serve(&self) -> Result<()> {
    tracing_subscriber::fmt::init();

    let listener = TcpListener::bind(format!("{}:{}", self.host, self.port)).await?;
    tracing::info!("Starting server at http://{}.", listener.local_addr()?);

    let ocv = self.config.to_ocv().await?;
    let router = Router::new()
      .route("/api/info", get(get_info))
      .route("/api/proposals", get(get_proposals))
      .route("/api/proposal/:id", get(get_proposal))
      .route("/api/proposal/:id/results", get(get_proposal_result))
<<<<<<< HEAD
      .route("/api/mef_proposal_consideration/:id/:start_time/:end_time", get(get_proposal_consideration))
      .route("/api/mef_ranked_vote/:round_id/:start_time/:end_time", get(run_ranked_vote))
=======
      .route(
        "/api/mef_proposal_consideration/:round_id/:proposal_id/:start_time/:end_time",
        get(get_proposal_consideration),
      )
>>>>>>> 2efdbf21
      .layer(CorsLayer::permissive())
      .with_state(Arc::new(ocv));
    axum_serve(listener, router).with_graceful_shutdown(shutdown_signal()).await?;
    Ok(())
  }
}

#[debug_handler]
async fn get_info(ctx: State<Arc<Ocv>>) -> impl IntoResponse {
  tracing::info!("get_info");
  Wrapper(ctx.info().await)
}

#[debug_handler]
async fn get_proposals(ctx: State<Arc<Ocv>>) -> impl IntoResponse {
  tracing::info!("get_proposals");
  Json(ctx.proposals.to_owned())
}

#[debug_handler]
async fn get_proposal(ctx: State<Arc<Ocv>>, Path(id): Path<usize>) -> impl IntoResponse {
  tracing::info!("get_proposal {}", id);
  Wrapper(ctx.proposal(id).await)
}

#[debug_handler]
async fn get_proposal_result(ctx: State<Arc<Ocv>>, Path(id): Path<usize>) -> impl IntoResponse {
  tracing::info!("get_proposal_result {}", id);
  Wrapper(ctx.proposal_result(id).await)
}

#[debug_handler]
async fn get_proposal_consideration(
  ctx: State<Arc<Ocv>>,
  Path((round_id, proposal_id, start_time, end_time)): Path<(usize, usize, i64, i64)>,
  Query(params): Query<HashMap<String, String>>,
) -> impl IntoResponse {
  let ledger_hash = params.get("ledger_hash").cloned();
<<<<<<< HEAD
  tracing::info!("get_proposal_consideration {} {} {}", id, start_time, end_time);
  Wrapper(ctx.proposal_consideration(id, start_time, end_time, ledger_hash).await)
}


#[debug_handler]
async fn run_ranked_vote(
  ctx: State<Arc<Ocv>>,
  Path((round_id, start_time, end_time)): Path<(usize, i64, i64)>,
  Query(params): Query<HashMap<String, String>>,
) -> impl IntoResponse {
  let ledger_hash = params.get("ledger_hash").cloned();
  tracing::info!("run_ranked_vote {} {} {}", round_id, start_time, end_time);
  Wrapper(ctx.run_ranked_vote(round_id, start_time, end_time, ledger_hash).await)
=======
  tracing::info!("get_proposal_consideration {} {} {} {}", round_id, proposal_id, start_time, end_time);
  Wrapper(ctx.proposal_consideration(round_id, proposal_id, start_time, end_time, ledger_hash).await)
>>>>>>> 2efdbf21
}<|MERGE_RESOLUTION|>--- conflicted
+++ resolved
@@ -40,15 +40,8 @@
       .route("/api/proposals", get(get_proposals))
       .route("/api/proposal/:id", get(get_proposal))
       .route("/api/proposal/:id/results", get(get_proposal_result))
-<<<<<<< HEAD
-      .route("/api/mef_proposal_consideration/:id/:start_time/:end_time", get(get_proposal_consideration))
+      .route("/api/mef_proposal_consideration/:round_id/:proposal_id/:start_time/:end_time", get(get_proposal_consideration))
       .route("/api/mef_ranked_vote/:round_id/:start_time/:end_time", get(run_ranked_vote))
-=======
-      .route(
-        "/api/mef_proposal_consideration/:round_id/:proposal_id/:start_time/:end_time",
-        get(get_proposal_consideration),
-      )
->>>>>>> 2efdbf21
       .layer(CorsLayer::permissive())
       .with_state(Arc::new(ocv));
     axum_serve(listener, router).with_graceful_shutdown(shutdown_signal()).await?;
@@ -87,9 +80,8 @@
   Query(params): Query<HashMap<String, String>>,
 ) -> impl IntoResponse {
   let ledger_hash = params.get("ledger_hash").cloned();
-<<<<<<< HEAD
-  tracing::info!("get_proposal_consideration {} {} {}", id, start_time, end_time);
-  Wrapper(ctx.proposal_consideration(id, start_time, end_time, ledger_hash).await)
+  tracing::info!("get_proposal_consideration {} {} {} {}", round_id, proposal_id, start_time, end_time);
+  Wrapper(ctx.proposal_consideration(round_id, proposal_id, start_time, end_time, ledger_hash).await)
 }
 
 
@@ -102,8 +94,4 @@
   let ledger_hash = params.get("ledger_hash").cloned();
   tracing::info!("run_ranked_vote {} {} {}", round_id, start_time, end_time);
   Wrapper(ctx.run_ranked_vote(round_id, start_time, end_time, ledger_hash).await)
-=======
-  tracing::info!("get_proposal_consideration {} {} {} {}", round_id, proposal_id, start_time, end_time);
-  Wrapper(ctx.proposal_consideration(round_id, proposal_id, start_time, end_time, ledger_hash).await)
->>>>>>> 2efdbf21
 }