--- conflicted
+++ resolved
@@ -123,10 +123,6 @@
         total_stake_weight: Decimal::ZERO,
         positive_stake_weight: Decimal::ZERO,
         negative_stake_weight: Decimal::ZERO,
-<<<<<<< HEAD
-        // votes,
-=======
->>>>>>> d6b35a76
         elegible: false,
         vote_status: "Insufficient voters".to_string(),
       });
@@ -184,10 +180,6 @@
       total_stake_weight,
       positive_stake_weight,
       negative_stake_weight,
-<<<<<<< HEAD
-      // votes,
-=======
->>>>>>> d6b35a76
       elegible: true,
       vote_status: "Proposal selected for the next phase".to_string(),
     })
@@ -292,10 +284,6 @@
   total_stake_weight: Decimal,
   positive_stake_weight: Decimal,
   negative_stake_weight: Decimal,
-<<<<<<< HEAD
-  // votes: Vec<Vote>, // avoid compromising voter anonymity.
-=======
->>>>>>> d6b35a76
   vote_status: String,
   elegible: bool
 }