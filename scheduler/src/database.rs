--- conflicted
+++ resolved
@@ -21,11 +21,8 @@
     pub memo: String,
     pub height: i8
 }
-<<<<<<< HEAD
+
 pub type VotesMap = std::collections::HashMap<String, (String, i8)>;
-=======
-pub type VotesMap = std::collections::HashMap<String, (String, u32)>;
->>>>>>> 40023364
 pub type APIResponse = Vec<(String, String)>;
 
 pub async fn query_database(
