--- conflicted
+++ resolved
@@ -23,36 +23,30 @@
         <div class='clearfix'>
             
             <div class='fl pad1y space-right2'>
-                <span class="strong">21.87% </span>
+                <span class="strong">96.87% </span>
                 <span class="quiet">Statements</span>
-                <span class='fraction'>7/32</span>
+                <span class='fraction'>31/32</span>
             </div>
         
             
             <div class='fl pad1y space-right2'>
-<<<<<<< HEAD
-                <span class="strong">100% </span>
-                <span class="quiet">Branches</span>
-                <span class='fraction'>0/0</span>
-=======
                 <span class="strong">81.81% </span>
                 <span class="quiet">Branches</span>
                 <span class='fraction'>9/11</span>
->>>>>>> f1b381e9
             </div>
         
             
             <div class='fl pad1y space-right2'>
-                <span class="strong">0% </span>
+                <span class="strong">100% </span>
                 <span class="quiet">Functions</span>
-                <span class='fraction'>0/3</span>
+                <span class='fraction'>3/3</span>
             </div>
         
             
             <div class='fl pad1y space-right2'>
-                <span class="strong">21.87% </span>
+                <span class="strong">96.87% </span>
                 <span class="quiet">Lines</span>
-                <span class='fraction'>7/32</span>
+                <span class='fraction'>31/32</span>
             </div>
         
             
@@ -67,7 +61,7 @@
             </div>
         </template>
     </div>
-    <div class='status-line low'></div>
+    <div class='status-line high'></div>
     <pre><table class="coverage">
 <tr><td class="line-count quiet"><a name='L1'></a><a href='#L1'>1</a>
 <a name='L2'></a><a href='#L2'>2</a>
@@ -106,35 +100,6 @@
 <span class="cline-any cline-yes">1x</span>
 <span class="cline-any cline-yes">1x</span>
 <span class="cline-any cline-yes">1x</span>
-<<<<<<< HEAD
-<span class="cline-any cline-no">&nbsp;</span>
-<span class="cline-any cline-no">&nbsp;</span>
-<span class="cline-any cline-no">&nbsp;</span>
-<span class="cline-any cline-no">&nbsp;</span>
-<span class="cline-any cline-no">&nbsp;</span>
-<span class="cline-any cline-no">&nbsp;</span>
-<span class="cline-any cline-no">&nbsp;</span>
-<span class="cline-any cline-no">&nbsp;</span>
-<span class="cline-any cline-no">&nbsp;</span>
-<span class="cline-any cline-no">&nbsp;</span>
-<span class="cline-any cline-no">&nbsp;</span>
-<span class="cline-any cline-no">&nbsp;</span>
-<span class="cline-any cline-yes">1x</span>
-<span class="cline-any cline-yes">1x</span>
-<span class="cline-any cline-no">&nbsp;</span>
-<span class="cline-any cline-no">&nbsp;</span>
-<span class="cline-any cline-no">&nbsp;</span>
-<span class="cline-any cline-no">&nbsp;</span>
-<span class="cline-any cline-no">&nbsp;</span>
-<span class="cline-any cline-no">&nbsp;</span>
-<span class="cline-any cline-no">&nbsp;</span>
-<span class="cline-any cline-no">&nbsp;</span>
-<span class="cline-any cline-no">&nbsp;</span>
-<span class="cline-any cline-no">&nbsp;</span>
-<span class="cline-any cline-no">&nbsp;</span>
-<span class="cline-any cline-no">&nbsp;</span>
-<span class="cline-any cline-no">&nbsp;</span>
-=======
 <span class="cline-any cline-yes">7x</span>
 <span class="cline-any cline-yes">3x</span>
 <span class="cline-any cline-yes">3x</span>
@@ -162,25 +127,10 @@
 <span class="cline-any cline-yes">7x</span>
 <span class="cline-any cline-yes">7x</span>
 <span class="cline-any cline-yes">7x</span>
->>>>>>> f1b381e9
 <span class="cline-any cline-neutral">&nbsp;</span></td><td class="text"><pre class="prettyprint lang-js">import React from "react";
 &nbsp;
 import type { BlockStatus, SignalStatus, TableBubbleProps } from "@/types";
 &nbsp;
-<<<<<<< HEAD
-const getColor = (<span class="fstat-no" title="function not covered" >status: BlockStatus | SignalStatus) =&gt; {</span>
-<span class="cstat-no" title="statement not covered" >  if (status === "Canonical" || status === "Settled") {</span>
-<span class="cstat-no" title="statement not covered" >    return "bg-greenA-4 border-greenA-7";</span>
-<span class="cstat-no" title="statement not covered" >  }</span>
-<span class="cstat-no" title="statement not covered" >  if (status === "Pending" || status === "Unsettled") {</span>
-<span class="cstat-no" title="statement not covered" >    return "bg-yellowA-4 border-yellowA-7";</span>
-<span class="cstat-no" title="statement not covered" >  }</span>
-<span class="cstat-no" title="statement not covered" >  if (status === "Orphaned" || status === "Invalid") {</span>
-<span class="cstat-no" title="statement not covered" >    return "bg-redA-4 border-redA-7";</span>
-<span class="cstat-no" title="statement not covered" >  }</span>
-<span class="cstat-no" title="statement not covered" ></span>
-<span class="cstat-no" title="statement not covered" >  return "";</span>
-=======
 const getColor = (status: BlockStatus | SignalStatus) =&gt; {
   if (status === "Canonical" || status === "Settled") {
     return "bg-greenA-4 border-greenA-7";
@@ -193,23 +143,22 @@
   }
 &nbsp;
 <span class="branch-0 cbranch-no" title="branch not covered" >  return "";</span>
->>>>>>> f1b381e9
 <span class="cstat-no" title="statement not covered" >};</span>
 &nbsp;
-export const TableBubble: React.FC&lt;TableBubbleProps&gt; = (<span class="fstat-no" title="function not covered" >{</span>
-<span class="cstat-no" title="statement not covered" >  children,</span>
-<span class="cstat-no" title="statement not covered" >  status,</span>
-<span class="cstat-no" title="statement not covered" >}) =&gt; {</span>
-<span class="cstat-no" title="statement not covered" >  return (</span>
-<span class="cstat-no" title="statement not covered" >    &lt;div</span>
-<span class="cstat-no" title="statement not covered" >      className={`flex items-center justify-center border py-0.5 rounded-3xl w-[4.5rem] lg:w-24 ${getColor(</span>
-<span class="cstat-no" title="statement not covered" >        status,</span>
-<span class="cstat-no" title="statement not covered" >      )}`}</span>
-<span class="cstat-no" title="statement not covered" >    &gt;</span>
-<span class="cstat-no" title="statement not covered" >      {children}</span>
-<span class="cstat-no" title="statement not covered" >    &lt;/div&gt;</span>
-<span class="cstat-no" title="statement not covered" >  );</span>
-<span class="cstat-no" title="statement not covered" ><span class="fstat-no" title="function not covered" >};</span></span>
+export const TableBubble: React.FC&lt;TableBubbleProps&gt; = ({
+  children,
+  status,
+}) =&gt; {
+  return (
+    &lt;div
+      className={`flex items-center justify-center border py-0.5 rounded-3xl w-[4.5rem] lg:w-24 ${getColor(
+        status,
+      )}`}
+    &gt;
+      {children}
+    &lt;/div&gt;
+  );
+};
 &nbsp;</pre></td></tr></table></pre>
 
                 <div class='push'></div><!-- for sticky footer -->
@@ -217,11 +166,7 @@
             <div class='footer quiet pad2 space-top1 center small'>
                 Code coverage generated by
                 <a href="https://istanbul.js.org/" target="_blank" rel="noopener noreferrer">istanbul</a>
-<<<<<<< HEAD
-                at 2022-12-12T19:41:05.552Z
-=======
                 at 2022-12-12T20:36:52.354Z
->>>>>>> f1b381e9
             </div>
         <script src="../../../prettify.js"></script>
         <script>
